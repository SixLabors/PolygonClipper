--- conflicted
+++ resolved
@@ -1,11 +1,8 @@
 // Copyright (c) Six Labors.
 // Licensed under the Six Labors Split License.
 
-<<<<<<< HEAD
 using System.Collections;
 using System.Collections.Generic;
-=======
->>>>>>> 02624b84
 using System.Runtime.CompilerServices;
 
 namespace SixLabors.PolygonClipper;
@@ -32,20 +29,6 @@
     }
 
     /// <summary>
-<<<<<<< HEAD
-=======
-    /// Gets the contour at the specified index.
-    /// </summary>
-    /// <param name="index">The index of the contour.</param>
-    /// <returns>The <see cref="Contour"/> at the given index.</returns>
-    public Contour this[int index]
-    {
-        [MethodImpl(MethodImplOptions.AggressiveInlining)]
-        get => this.contours[index];
-    }
-
-    /// <summary>
->>>>>>> 02624b84
     /// Gets the total number of vertices across all contours in the polygon.
     /// </summary>
     /// <returns>The total vertex count.</returns>
