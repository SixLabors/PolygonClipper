// Copyright (c) Six Labors.
// Licensed under the Six Labors Split License.

using GeoJson;
using GeoJson.Feature;
using GeoJson.Geometry;
using Xunit.Abstractions;
using GeoPolygon = GeoJson.Geometry.Polygon;

namespace SixLabors.PolygonClipper.Tests;

public class GenericTestCases
{
    private readonly ITestOutputHelper testOutputHelper;

    public GenericTestCases(ITestOutputHelper testOutputHelper) => this.testOutputHelper = testOutputHelper;

    public static IEnumerable<object[]> GetTestCases()
        => TestData.Generic.GetFileNames().Select(x => new object[] { x });

    [Fact]
    public void Profile()
    {
        // Use this test for profiling purposes. (Rider)
        FeatureCollection data = TestData.Generic.GetFeatureCollection("issue71.geojson");

        IGeometryObject subjectGeometry = data.Features[0].Geometry;
        IGeometryObject clippingGeometry = data.Features[1].Geometry;

<<<<<<< HEAD
        (Polygon subject, Polygon clipping) = TestPolygonUtilities.BuildPolygon(data);
        return PolygonClipper.Union(subject, clipping);
=======
        Polygon subject = ConvertToPolygon(subjectGeometry);
        Polygon clipping = ConvertToPolygon(clippingGeometry);

        _ = SixLabors.PolygonClipper.PolygonClipper.Union(subject, clipping);
>>>>>>> 02624b84
    }

    [Theory]
    [MemberData(nameof(GetTestCases))]
    public void GenericTestCase(string testCaseFile)
    {
        // Arrange
        FeatureCollection data = TestData.Generic.GetFeatureCollection(testCaseFile);

        Assert.True(data.Features.Count >= 2, "Test case file must contain at least two features.");

        IGeometryObject subjectGeometry = data.Features[0].Geometry;
        IGeometryObject clippingGeometry = data.Features[1].Geometry;

        (Polygon subject, Polygon clipping) = TestPolygonUtilities.BuildPolygon(data);

#pragma warning disable RCS1124 // Inline local variable
        List<ExpectedResult> expectedResults = ExtractExpectedResults([.. data.Features.Skip(2)], data.Type);
#pragma warning restore RCS1124 // Inline local variable

        // ExpectedResult result = expectedResults[1];
        // Polygon actual = result.Operation(subject, clipping);
        // Assert.Equal(result.Coordinates.ContourCount, actual.ContourCount);

        foreach (ExpectedResult result in expectedResults)
        {
            Polygon expected = result.Coordinates;
            Polygon actual = result.Operation(subject, clipping);

            Assert.Equal(expected.Count, actual.Count);
            for (int i = 0; i < expected.Count; i++)
            {
                // We don't test for holes here as the reference tests do not do so.
                this.testOutputHelper.WriteLine($"Current Countour {i}");

                Assert.Equal(expected[i].Count, actual[i].Count);
                for (int j = 0; j < expected[i].Count; j++)
                {
                    Vertex expectedVertex = expected[i][j];
                    Vertex actualVertex = actual[i][j];
                    Assert.Equal(expectedVertex.X, actualVertex.X, 3);
                    Assert.Equal(expectedVertex.Y, actualVertex.Y, 3);
                }
            }
        }
    }

    private static List<ExpectedResult> ExtractExpectedResults(List<Feature> features, GeoJSONObjectType type)
        => features.ConvertAll(feature =>
        {
            string mode = feature.Properties["operation"]?.ToString();
            Func<Polygon, Polygon, Polygon> operation = mode switch
            {
                "union" => SixLabors.PolygonClipper.PolygonClipper.Union,
                "intersection" => SixLabors.PolygonClipper.PolygonClipper.Intersection,
                "xor" => SixLabors.PolygonClipper.PolygonClipper.Xor,
                "diff" => SixLabors.PolygonClipper.PolygonClipper.Difference,
                "diff_ba" => (a, b) => SixLabors.PolygonClipper.PolygonClipper.Difference(b, a),
                _ => throw new InvalidOperationException($"Invalid mode: {mode}")
            };

            if (type == GeoJSONObjectType.Polygon)
            {
                return new ExpectedResult
                {
                    Operation = operation,
                    Coordinates = TestPolygonUtilities.ConvertToPolygon(feature.Geometry as GeoPolygon)
                };
            }

            return new ExpectedResult
            {
                Operation = operation,
                Coordinates = TestPolygonUtilities.ConvertToPolygon(feature.Geometry as MultiPolygon)
            };
        });

    private class ExpectedResult
    {
        public Func<Polygon, Polygon, Polygon> Operation { get; set; }
        public Polygon Coordinates { get; set; }
    }

    private enum TestType
    {
        Polygon = 0,

        MultiPolygon = 1
    }
}<|MERGE_RESOLUTION|>--- conflicted
+++ resolved
@@ -27,15 +27,8 @@
         IGeometryObject subjectGeometry = data.Features[0].Geometry;
         IGeometryObject clippingGeometry = data.Features[1].Geometry;
 
-<<<<<<< HEAD
         (Polygon subject, Polygon clipping) = TestPolygonUtilities.BuildPolygon(data);
         return PolygonClipper.Union(subject, clipping);
-=======
-        Polygon subject = ConvertToPolygon(subjectGeometry);
-        Polygon clipping = ConvertToPolygon(clippingGeometry);
-
-        _ = SixLabors.PolygonClipper.PolygonClipper.Union(subject, clipping);
->>>>>>> 02624b84
     }
 
     [Theory]
